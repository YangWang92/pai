// Copyright (c) Microsoft Corporation
// All rights reserved.
//
// MIT License
//
// Permission is hereby granted, free of charge, to any person obtaining a copy of this software and associated
// documentation files (the "Software"), to deal in the Software without restriction, including without limitation
// the rights to use, copy, modify, merge, publish, distribute, sublicense, and/or sell copies of the Software, and
// to permit persons to whom the Software is furnished to do so, subject to the following conditions:
// The above copyright notice and this permission notice shall be included in all copies or substantial portions of the Software.
//
// THE SOFTWARE IS PROVIDED *AS IS*, WITHOUT WARRANTY OF ANY KIND, EXPRESS OR IMPLIED, INCLUDING
// BUT NOT LIMITED TO THE WARRANTIES OF MERCHANTABILITY, FITNESS FOR A PARTICULAR PURPOSE AND
// NONINFRINGEMENT. IN NO EVENT SHALL THE AUTHORS OR COPYRIGHT HOLDERS BE LIABLE FOR ANY CLAIM,
// DAMAGES OR OTHER LIABILITY, WHETHER IN AN ACTION OF CONTRACT, TORT OR OTHERWISE, ARISING FROM,
// OUT OF OR IN CONNECTION WITH THE SOFTWARE OR THE USE OR OTHER DEALINGS IN THE SOFTWARE.


require('bootstrap/js/modal.js');
require('datatables.net/js/jquery.dataTables.js');
require('datatables.net-bs/js/dataTables.bootstrap.js');
require('datatables.net-bs/css/dataTables.bootstrap.css');
require('datatables.net-plugins/sorting/natural.js');
require('./template-view.component.scss');

const breadcrumbComponent = require('../../job/breadcrumb/breadcrumb.component.ejs');
const loadingComponent = require('../../job/loading/loading.component.ejs');
const templateViewComponent = require('./template-view.component.ejs');
const templateModalComponent = require('./template-modal.component');
const loading = require('../../job/loading/loading.component');
const webportalConfig = require('../../config/webportal.config.json');
const viewCardComponent = require('./view-cards.component.ejs');

$('#content-wrapper').html(templateViewComponent({
  breadcrumb: breadcrumbComponent,
  loading: loadingComponent,
}));

const generateUI = function(type, data) {
<<<<<<< HEAD
  let newdata = [];
  data.forEach(function(item) {
    newdata.push({
      type: item.type,
      name: item.name,
      version: item.version,
      avatar: `/assets/img/${item.type}.png`,
      description: item.description,
      contributor: item.contributor,
      star: item.rating,
      downloads: item.count,
    });
=======
  let htmlstr = '';
  let itemNum = 0;
  let itemLimit = parseInt(($(window).width() - 230) / 200 - 2);
  console.log(itemLimit);
  data.forEach((item) => {
    if (itemNum % itemLimit == 0) {
      if (itemNum == 0) {
        htmlstr += '<div class=\"item active\">' + '<div class=\"row\">';
      } else {
        htmlstr += '</div></div><div class=\"item\">' + '<div class=\"row\">';
      }
    }
    htmlstr += '<a class=\"cardhref\" id=\"' + type + '-' + item.name + '-' + item.version + '\" href=\"/detail.html?' + generateQueryString(item) + '\">' +
                '<div class=\"card\">' + 
                '<div class=\"img-container\">' +
                '<img src=\"/assets/img/' + type + '.png\" height=\"100%\">' +
                '</div>' +
                '<div class=\"text-container\">' +
                '<span class=\"item-title\">' + item.name + '</span>' +
                '<span class=\"item-dsp\">' + item.description + '</span>' + 
                '<div class=\"star-rating\">';
    for (let i = 0; i < item.rating; i++) {
      htmlstr += '<span class=\"fa fa-star span-left\"></span>';
    }
    for (let i = item.rating; i < 5; i++) {
      htmlstr += '<span class=\"fa fa-star-o span-left\"></span>'
    }
    htmlstr += '<span class=\"fa fa-download span-right\">' + item.count + '</span>' +
                '</div>' + 
                '</div>' + 
                '</div>' + 
                '</a>';
    itemNum += 1;
>>>>>>> 58e819db
  });
  return viewCardComponent({ type: type, data: newdata });
} 

const loadTemplates = function(name, generateTableName, postProcess) {
  const tablename = generateTableName(name);
  $(tablename).on('preXhr.dt', loading.showLoading)
    .on('xhr.dt', loading.hideLoading);
  $.ajax({
    url: `${webportalConfig.restServerUri}/api/v1/template/${name}`,
    type: 'GET',
    dataType: 'json',
    success: function (data) {
      $(tablename).html(generateUI(name, data));
      if (postProcess) {
        postProcess();
      }
    }
  });
};

const search = function(event, types, generateTableName, query, postProcess) {
  if (event == null || !event.keyCode || event.keyCode == 13) {
    if (query) {
      $.ajax({
        url: `${webportalConfig.restServerUri}/api/v1/template?query=` + encodeURIComponent(query),
        type: 'GET',
        dataType: 'json',
        success: function (data) {
          let categories = {};
          types.forEach((item) => {
            categories[item] = [];
          })
          data.forEach((item) => {
            if (item.type in categories) {
              categories[item.type].push(item);
            }
          });
          Object.keys(categories).forEach((type) => {
            $(generateTableName(type)).html(generateUI(type, categories[type]));
          });
          if (postProcess) {
            postProcess();
          } 
        }
      });
    } else {
      // No query, list popular templates
      window.location.reload(false);
    }
  }
};

$('#btn-search').click((event) => {
  search(event, ['data', 'dockerimage', 'script', 'job'], (type) => { return '#' + type + '-table-view'; }, 
    $('#search').val(), null);
});
$('#search').on('keyup', (event) => {
  search(event, ['data', 'dockerimage', 'script', 'job'], (type) => { return '#' + type + '-table-view'; }, 
    $('#search').val(), null);
});

$(window).resize(function(event) {
  $('#content-wrapper').css({'height': (($(window).height() - 200)) + 'px'});
});

$('#btn-share').click(function(event) {
  $('#modalPlaceHolder').html(templateModalComponent.generateHtml());
  templateModalComponent.initializeComponent();
  $('#shareModal').modal('show');
});

$('#sidebar-menu--template-view').addClass('active');

$(document).ready(() => {
  $('#content-wrapper').css({'overflow': 'auto'});
  loadTemplates('job', (type) => { return '#' + type + '-table-view'; }, null);
  loadTemplates('data', (type) => { return '#' + type + '-table-view'; }, null);
  loadTemplates('script', (type) => { return '#' + type + '-table-view'; }, null);
  loadTemplates('dockerimage', (type) => { return '#' + type + '-table-view'; }, null);
  window.dispatchEvent(new Event('resize'));
});

module.exports = { loadTemplates, search };<|MERGE_RESOLUTION|>--- conflicted
+++ resolved
@@ -37,56 +37,20 @@
 }));
 
 const generateUI = function(type, data) {
-<<<<<<< HEAD
-  let newdata = [];
-  data.forEach(function(item) {
-    newdata.push({
-      type: item.type,
-      name: item.name,
-      version: item.version,
-      avatar: `/assets/img/${item.type}.png`,
-      description: item.description,
-      contributor: item.contributor,
-      star: item.rating,
-      downloads: item.count,
+    let newdata = [];
+    data.forEach(function (item) {
+        newdata.push({
+            type: item.type,
+            name: item.name,
+            version: item.version,
+            avatar: `/assets/img/${item.type}.png`,
+            description: item.description,
+            contributor: item.contributor,
+            star: item.rating,
+            downloads: item.count,
+        });
     });
-=======
-  let htmlstr = '';
-  let itemNum = 0;
-  let itemLimit = parseInt(($(window).width() - 230) / 200 - 2);
-  console.log(itemLimit);
-  data.forEach((item) => {
-    if (itemNum % itemLimit == 0) {
-      if (itemNum == 0) {
-        htmlstr += '<div class=\"item active\">' + '<div class=\"row\">';
-      } else {
-        htmlstr += '</div></div><div class=\"item\">' + '<div class=\"row\">';
-      }
-    }
-    htmlstr += '<a class=\"cardhref\" id=\"' + type + '-' + item.name + '-' + item.version + '\" href=\"/detail.html?' + generateQueryString(item) + '\">' +
-                '<div class=\"card\">' + 
-                '<div class=\"img-container\">' +
-                '<img src=\"/assets/img/' + type + '.png\" height=\"100%\">' +
-                '</div>' +
-                '<div class=\"text-container\">' +
-                '<span class=\"item-title\">' + item.name + '</span>' +
-                '<span class=\"item-dsp\">' + item.description + '</span>' + 
-                '<div class=\"star-rating\">';
-    for (let i = 0; i < item.rating; i++) {
-      htmlstr += '<span class=\"fa fa-star span-left\"></span>';
-    }
-    for (let i = item.rating; i < 5; i++) {
-      htmlstr += '<span class=\"fa fa-star-o span-left\"></span>'
-    }
-    htmlstr += '<span class=\"fa fa-download span-right\">' + item.count + '</span>' +
-                '</div>' + 
-                '</div>' + 
-                '</div>' + 
-                '</a>';
-    itemNum += 1;
->>>>>>> 58e819db
-  });
-  return viewCardComponent({ type: type, data: newdata });
+    return viewCardComponent({ type: type, data: newdata });
 } 
 
 const loadTemplates = function(name, generateTableName, postProcess) {
