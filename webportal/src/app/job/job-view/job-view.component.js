// Copyright (c) Microsoft Corporation
// All rights reserved.
//
// MIT License
//
// Permission is hereby granted, free of charge, to any person obtaining a copy of this software and associated
// documentation files (the "Software"), to deal in the Software without restriction, including without limitation
// the rights to use, copy, modify, merge, publish, distribute, sublicense, and/or sell copies of the Software, and
// to permit persons to whom the Software is furnished to do so, subject to the following conditions:
// The above copyright notice and this permission notice shall be included in all copies or substantial portions of the Software.
//
// THE SOFTWARE IS PROVIDED *AS IS*, WITHOUT WARRANTY OF ANY KIND, EXPRESS OR IMPLIED, INCLUDING
// BUT NOT LIMITED TO THE WARRANTIES OF MERCHANTABILITY, FITNESS FOR A PARTICULAR PURPOSE AND
// NONINFRINGEMENT. IN NO EVENT SHALL THE AUTHORS OR COPYRIGHT HOLDERS BE LIABLE FOR ANY CLAIM,
// DAMAGES OR OTHER LIABILITY, WHETHER IN AN ACTION OF CONTRACT, TORT OR OTHERWISE, ARISING FROM,
// OUT OF OR IN CONNECTION WITH THE SOFTWARE OR THE USE OR OTHER DEALINGS IN THE SOFTWARE.


// module dependencies
const url = require('url');
const breadcrumbComponent = require('../breadcrumb/breadcrumb.component.ejs');
const loadingComponent = require('../loading/loading.component.ejs');
const jobTableComponent = require('./job-table.component.ejs');
const jobDetailTableComponent = require('./job-detail-table.component.ejs');
const jobViewComponent = require('./job-view.component.ejs');
const loading = require('../loading/loading.component');
const webportalConfig = require('../../config/webportal.config.json');
const userAuth = require('../../user/user-auth/user-auth.component');
require('./job-view.component.scss');


const jobViewHtml = jobViewComponent({
  breadcrumb: breadcrumbComponent,
  loading: loadingComponent,
  jobTable: jobTableComponent
});

const convertTime = (elapsed, startTime, endTime) => {
  if (startTime) {
    if (elapsed) {
      if (!endTime) {
        endTime = Date.now();
      }
      const elapsedTime = parseInt((endTime - startTime) / 1000);
      const elapsedDay = parseInt(elapsedTime / (24 * 60 * 60));
      const elapsedHour = parseInt((elapsedTime % (24 * 60 * 60)) / (60 * 60));
      const elapsedMinute = parseInt(elapsedTime % (60 * 60) / 60);
      const elapsedSecond = parseInt(elapsedTime % 60);
      return `${elapsedDay} day ${elapsedHour} hour ${elapsedMinute} min ${elapsedSecond} sec`;
    } else {
      const startDate = new Date(startTime);
      return startDate.toLocaleString();
    }
  } else {
    return '--';
  }
};

const convertState = (state, exitType) => {
  let cls;
  switch (state) {
    case 'JOB_NOT_FOUND':
      cls = 'label-danger';
      break;
    case 'FRAMEWORK_WAITING':
      cls = 'label-warning';
      break;
    case 'APPLICATION_RUNNING':
      cls = 'label-info';
      break;
    case 'FRAMEWORK_COMPLETED':
      if (exitType === 'SUCCEEDED') {
        cls = 'label-success';
        state = 'SUCCEEDED';
      } else {
        cls = 'label-danger';
        state = 'FAILED';
      }
      break;
    default:
      cls = 'label-primary';
  }
  return `<span class="label ${cls}">${state}</span>`;
};

const convertGpu = (gpuAttribute) => {
  const bitmap = (+gpuAttribute).toString(2);
  const gpuList = [];
  for (let i = 0; i < bitmap.length; i ++) {
    if (bitmap[i] === '1') {
      gpuList.push(bitmap.length - i - 1);
    }
  }
  if (gpuList.length > 0) {
    gpuList.reverse();
    return gpuList.join(',');
  } else {
    return 'None';
  }
};

const loadJobs = () => {
  loading.showLoading();
  $.ajax({
<<<<<<< HEAD
    url: `${webportalConfig.restServerRootUrl}/api/v1/jobs`,
=======
    url: `${webportalConfig.restServerUri}/api/v1/job`,
>>>>>>> 2c687f11
    type: 'GET',
    success: (data) => {
      loading.hideLoading();
      if (data.error) {
        alert(data.message);
      } else {
        $('#view-table').html(jobTableComponent({
          jobs: data,
          convertTime,
          convertState
        }));
      }
    },
    error: (xhr, textStatus, error) => {
      const res = JSON.parse(xhr.responseText);
      alert(res.message);
    }
  });
};

const deleteJob = (jobName) => {
  const res = confirm('Are you sure to delete the job?');
  if (res) {
    userAuth.checkToken((token) => {
      $.ajax({
<<<<<<< HEAD
        url: `${webportalConfig.restServerRootUrl}/api/v1/jobs/${jobName}`,
=======
        url: `${webportalConfig.restServerUri}/api/v1/job/${jobName}`,
>>>>>>> 2c687f11
        type: 'DELETE',
        headers: {
          Authorization: `Bearer ${token}`
        },
        success: (data) => {
          loadJobs();
        },
        error: (xhr, textStatus, error) => {
          const res = JSON.parse(xhr.responseText);
          alert(res.message);
        }
      });
    });
  }
};

const loadJobDetail = (jobName) => {
  loading.showLoading();
  $.ajax({
    url: `${webportalConfig.restServerUri}/api/v1/job/${jobName}`,
    type: 'GET',
    success: (data) => {
      loading.hideLoading();
      if (data.error) {
        alert(data.message);
      } else {
        $('#view-table').html(jobDetailTableComponent({
          jobStatus: data.jobStatus,
          taskRoles: data.taskRoles,
          convertTime,
          convertState,
          convertGpu
        }));
      }
    },
    error: (xhr, textStatus, error) => {
      const res = JSON.parse(xhr.responseText);
      alert(res.message);
    }
  });
};

window.loadJobs = loadJobs;
window.deleteJob = deleteJob;
window.loadJobDetail = loadJobDetail;

$("#sidebar-menu--job-view").addClass("active");

$('#content-wrapper').html(jobViewHtml);
$(document).ready(() => {
  const query = url.parse(window.location.href, true).query;
  if (query['jobName']) {
    loadJobDetail(query['jobName']);
  } else {
    loadJobs();
  }
});

module.exports = { loadJobs, deleteJob, loadJobDetail }<|MERGE_RESOLUTION|>--- conflicted
+++ resolved
@@ -102,11 +102,7 @@
 const loadJobs = () => {
   loading.showLoading();
   $.ajax({
-<<<<<<< HEAD
-    url: `${webportalConfig.restServerRootUrl}/api/v1/jobs`,
-=======
-    url: `${webportalConfig.restServerUri}/api/v1/job`,
->>>>>>> 2c687f11
+    url: `${webportalConfig.restServerUri}/api/v1/jobs`,
     type: 'GET',
     success: (data) => {
       loading.hideLoading();
@@ -132,11 +128,7 @@
   if (res) {
     userAuth.checkToken((token) => {
       $.ajax({
-<<<<<<< HEAD
-        url: `${webportalConfig.restServerRootUrl}/api/v1/jobs/${jobName}`,
-=======
-        url: `${webportalConfig.restServerUri}/api/v1/job/${jobName}`,
->>>>>>> 2c687f11
+        url: `${webportalConfig.restServerUri}/api/v1/jobs/${jobName}`,
         type: 'DELETE',
         headers: {
           Authorization: `Bearer ${token}`
