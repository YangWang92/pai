--- conflicted
+++ resolved
@@ -1,12 +1,9 @@
 # Tutorial: Booting up the cluster
 
-<<<<<<< HEAD
 This document introduces the detailed procedures to boot up PAI on a cluster. Please refer to this [section](../README.md) if user need the complete information on cluster deployment and maintenance.
 
 Please refer to Section [single box deployment](./single-box-deployment.md) if user would like to deplay PAI on a single server.
-=======
-This document introduces the detailed procedures to boot up PAI on an existing cluster. Please refer to this [section](../README.md) if user need the complete information on cluster deployment and maintenance.
->>>>>>> 861318b0
+
 
 Table of contents:
 <!-- TOC depthFrom:2 depthTo:3 -->
