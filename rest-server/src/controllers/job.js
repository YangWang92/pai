// Copyright (c) Microsoft Corporation
// All rights reserved.
//
// MIT License
//
// Permission is hereby granted, free of charge, to any person obtaining a copy of this software and associated
// documentation files (the "Software"), to deal in the Software without restriction, including without limitation
// the rights to use, copy, modify, merge, publish, distribute, sublicense, and/or sell copies of the Software, and
// to permit persons to whom the Software is furnished to do so, subject to the following conditions:
// The above copyright notice and this permission notice shall be included in all copies or substantial portions of the Software.
//
// THE SOFTWARE IS PROVIDED *AS IS*, WITHOUT WARRANTY OF ANY KIND, EXPRESS OR IMPLIED, INCLUDING
// BUT NOT LIMITED TO THE WARRANTIES OF MERCHANTABILITY, FITNESS FOR A PARTICULAR PURPOSE AND
// NONINFRINGEMENT. IN NO EVENT SHALL THE AUTHORS OR COPYRIGHT HOLDERS BE LIABLE FOR ANY CLAIM,
// DAMAGES OR OTHER LIABILITY, WHETHER IN AN ACTION OF CONTRACT, TORT OR OTHERWISE, ARISING FROM,
// OUT OF OR IN CONNECTION WITH THE SOFTWARE OR THE USE OR OTHER DEALINGS IN THE SOFTWARE.

// module dependencies
const Job = require('../models/job');
const logger = require('../config/logger');

/**
 * Load job and append to req.
 */
const load = (req, res, next, jobName) => {
  new Job(jobName, (job, error) => {
    if (error === null) {
      if (job.jobStatus.state !== 'JOB_NOT_FOUND' && req.method === 'PUT') {
        logger.warn('duplicate job %s', jobName);
        return res.status(400).json({
          error: 'DuplicateJobSubmission',
          message: 'duplicate job submission',
        });
      } else {
        req.job = job;
        return next();
      }
    } else if (error.message == 'JobNotFound' && req.method !== 'PUT') {
      logger.warn('load job %s error, could not find job', jobName);
      return res.status(404).json({
        error: 'JobNotFound',
        message: `could not find job ${jobName}`,
      });
<<<<<<< HEAD
    } else if (job.jobStatus.state !== 'JOB_NOT_FOUND' && req.method === 'PUT' && req.path === `/${jobName}`) {
      logger.warn('duplicate job %s', jobName);
      return res.status(400).json({
        error: 'DuplicateJobSubmission',
        message: 'duplicate job submission',
      });
=======
>>>>>>> 605a8381
    } else {
      if (Object.keys(job).length === 1) {
        logger.warn('internal server error');
        return res.status(500).json({
          error: 'InternalServerError',
          message: 'internal server error',
        });
      }
    }
  });
};

/**
 * Get list of jobs.
 */
const list = (req, res) => {
  Job.prototype.getJobList((jobList, err) => {
    if (err) {
      logger.warn('list jobs error\n%s', err.stack);
      return res.status(500).json({
        error: 'GetJobListError',
        message: 'get job list error',
      });
    } else if (jobList === undefined) {
      logger.warn('list jobs error, no job found');
      return res.status(500).json({
        error: 'JobListNotFound',
        message: 'could not find job list',
      });
    } else {
      return res.status(200).json(jobList);
    }
  });
};

/**
 * Get job status.
 */
const get = (req, res) => {
  return res.json(req.job);
};

/**
 * Submit or update job.
 */
const update = (req, res) => {
  req.body.username = req.user.username;
  Job.prototype.putJob(req.job.name, req.body, (err) => {
    if (err) {
      logger.warn('update job %s error\n%s', req.job.name, err.stack);
      return res.status(500).json({
        error: 'JobUpdateError',
        message: 'job update error',
      });
    } else {
      return res.status(202).json({
        message: `update job ${req.job.name} successfully`,
      });
    }
  });
};

/**
 * Remove job.
 */
const remove = (req, res) => {
  req.body.username = req.user.username;
  req.body.admin = req.user.admin;
  Job.prototype.deleteJob(req.job.name, req.body, (err) => {
    if (err) {
      logger.warn('delete job %s error\n%s', req.job.name, err.stack);
      return res.status(403).json({
        error: 'JobDeleteError',
        message: 'job deleted error, cannot delete other user\'s job',
      });
    } else {
      return res.status(204).json({
        message: `deleted job ${req.job.name} successfully`,
      });
    }
  });
};

<<<<<<< HEAD
/**
 * Start or stop job.
 */
const execute = (req, res, next) => {
  req.body.username = req.user.username;
  Job.prototype.putJobExecutionType(req.job.name, req.body, (err) => {
    if (err) {
      logger.warn('execute job %s error\n%s', req.job.name, err.stack);
      err.message = 'job execute error';
      next(err);
    } else {
      return res.status(202).json({
        message: `execute job ${req.job.name} successfully`,
      });
    }
  });
};

// module exports
module.exports = {load, list, get, update, remove, execute};
=======

/**
 * Get job config json string.
 */
const getConfig = (req, res) => {
  Job.prototype.getJobConfig(
    req.job.jobStatus.username,
    req.job.name,
    (configJsonString, error) => {
      if (error === null) {
        return res.status(200).json(configJsonString);
      } else if (error.message === 'ConfigFileNotFound') {
        return res.status(404).json({
          error: 'ConfigFileNotFound',
          message: error.message,
        });
      } else {
        return res.status(500).json({
          error: 'InternalServerError',
          message: error.message,
        });
      }
    }
  );
};

/**
 * Get job SSH info.
 */
const getSshInfo = (req, res) => {
  Job.prototype.getJobSshInfo(
    req.job.jobStatus.username,
    req.job.name,
    req.job.jobStatus.appId,
    (sshInfo, error) => {
      if (error === null) {
        return res.status(200).json(sshInfo);
      } else if (error.message === 'SshInfoNotFound') {
        return res.status(404).json({
          error: 'SshInfoNotFound',
          message: error.message,
        });
      } else {
        return res.status(500).json({
          error: 'InternalServerError',
          message: error.message,
        });
      }
    }
  );
};

// module exports
module.exports = {
  load,
  list,
  get,
  update,
  remove,
  getConfig,
  getSshInfo,
};
>>>>>>> 605a8381
<|MERGE_RESOLUTION|>--- conflicted
+++ resolved
@@ -24,8 +24,8 @@
  */
 const load = (req, res, next, jobName) => {
   new Job(jobName, (job, error) => {
-    if (error === null) {
-      if (job.jobStatus.state !== 'JOB_NOT_FOUND' && req.method === 'PUT') {
+    if (!error) {
+      if (job.jobStatus.state !== 'JOB_NOT_FOUND' && req.method === 'PUT' && req.path === `/${jobName}`) {
         logger.warn('duplicate job %s', jobName);
         return res.status(400).json({
           error: 'DuplicateJobSubmission',
@@ -35,21 +35,12 @@
         req.job = job;
         return next();
       }
-    } else if (error.message == 'JobNotFound' && req.method !== 'PUT') {
+    } else if (error.message === 'JobNotFound' && req.method !== 'PUT') {
       logger.warn('load job %s error, could not find job', jobName);
       return res.status(404).json({
         error: 'JobNotFound',
         message: `could not find job ${jobName}`,
       });
-<<<<<<< HEAD
-    } else if (job.jobStatus.state !== 'JOB_NOT_FOUND' && req.method === 'PUT' && req.path === `/${jobName}`) {
-      logger.warn('duplicate job %s', jobName);
-      return res.status(400).json({
-        error: 'DuplicateJobSubmission',
-        message: 'duplicate job submission',
-      });
-=======
->>>>>>> 605a8381
     } else {
       if (Object.keys(job).length === 1) {
         logger.warn('internal server error');
@@ -133,7 +124,6 @@
   });
 };
 
-<<<<<<< HEAD
 /**
  * Start or stop job.
  */
@@ -151,10 +141,6 @@
     }
   });
 };
-
-// module exports
-module.exports = {load, list, get, update, remove, execute};
-=======
 
 /**
  * Get job config json string.
@@ -214,7 +200,7 @@
   get,
   update,
   remove,
+  execute,
   getConfig,
   getSshInfo,
-};
->>>>>>> 605a8381
+};