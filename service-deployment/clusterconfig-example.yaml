# Copyright (c) Microsoft Corporation
# All rights reserved.
#
# MIT License
#
# Permission is hereby granted, free of charge, to any person obtaining a copy of this software and associated
# documentation files (the "Software"), to deal in the Software without restriction, including without limitation
# the rights to use, copy, modify, merge, publish, distribute, sublicense, and/or sell copies of the Software, and
# to permit persons to whom the Software is furnished to do so, subject to the following conditions:
# The above copyright notice and this permission notice shall be included in all copies or substantial portions of the Software.
#
# THE SOFTWARE IS PROVIDED *AS IS*, WITHOUT WARRANTY OF ANY KIND, EXPRESS OR IMPLIED, INCLUDING
# BUT NOT LIMITED TO THE WARRANTIES OF MERCHANTABILITY, FITNESS FOR A PARTICULAR PURPOSE AND
# NONINFRINGEMENT. IN NO EVENT SHALL THE AUTHORS OR COPYRIGHT HOLDERS BE LIABLE FOR ANY CLAIM,
# DAMAGES OR OTHER LIABILITY, WHETHER IN AN ACTION OF CONTRACT, TORT OR OTHERWISE, ARISING FROM,
# OUT OF OR IN CONNECTION WITH THE SOFTWARE OR THE USE OR OTHER DEALINGS IN THE SOFTWARE.

clusterID: your_cluster_id


clusterinfo:

  # HDFS, zookeeper data path
  dataPath: "/datastorage"

  # PAI data root path
  paiPath: "/var/pai"

  # Choose proper nvidia driver version from this url http://www.nvidia.com/object/linux-amd64-display-archive.html
  nvidia_drivers_version: 384.111

  # static docker-version
  # https://download.docker.com/linux/static/stable/x86_64/docker-17.06.2-ce.tgz
  # Docker client used by hadoop NM (node manager) to launch Docker containers (e.g., of a deep learning job) in the host env.
  dockerverison: 17.06.2

  # the docker registry to store docker images that contain system services like frameworklauncher, hadoop, etc.
  dockerregistryinfo:

    # If public, please fill it the same as your username
    docker_namespace: your_registry_namespace

    # E.g., gcr.io. If public，fill docker_registry_domain with word "public"
    # docker_registry_domain: public
    docker_registry_domain: your_registry_domain
    # If the docker registry doesn't require authentication, please leave docker_username and docker_password empty
    docker_username: your_registry_username
    docker_password: your_registry_password

    docker_tag: your_image_tag

    # The name of the secret in kubernetes will be created in your cluster
    # Must be lower case, e.g., regsecret.
    secretname: your_secret_name

  # hadoop config information
  hadoopinfo:
    # If custom_hadoop_binary_path is None, script will download a standard version of hadoop binary for you
    # hadoop-version
    # http://archive.apache.org/dist/hadoop/common/hadoop-2.7.2/hadoop-2.7.2.tar.gz
    custom_hadoop_binary_path: None
    hadoopversion: 2.7.2
    configmapname: hadoop-configuration
    hadoop_vip: 10.0.3.9

  frameworklauncher:
    frameworklauncher_vip: 10.0.3.9
    frameworklauncher_port: 9086

  restserverinfo:
    # path for rest api server src dir
    src_path: ../rest-server/
    # uri for frameworklauncher webservice
    webservice_uri: http://10.0.3.9:9086
    # uri for hdfs
    hdfs_uri: hdfs://10.0.3.9:9000
    # port for rest api server
    server_port: 9186
    # secret for signing authentication tokens, e.g., "Hello PAI!"
    jwt_secret: your_jwt_secret
    # authentication database file path relative to PAI data path
    lowdb_path: "rest-server/user.db.json"
    # database admin username
    lowdb_admin: your_admin_username
    # database admin password
    lowdb_passwd: your_admin_password

  # The config for web portal
  webportalinfo:
    # root url of the rest server
    rest_server_uri: http://10.0.3.9:9186
    # root url of the prometheus server
    prometheus_uri: http://10.0.1.9:9090
    # root url of the grafana portal
    grafana_uri: http://10.0.1.9:3000
    # root url of the k8s dashboard
    k8s_dashboard_uri: http://10.0.3.9:9090
    # root url of the k8s apiserver
    k8s_api_server_uri: http://10.0.3.9:8080
    # port for webportal
    server_port: 9286
    
  # The config for Grafana
  grafanainfo:  
    # The address of the grafana to connect to
    grafana_url: http://10.0.3.9
    # port for grafana
    grafana_port: 3000

  # The config for monitor service
  prometheusinfo:
    # The address of the prometheus to connect to
    prometheus_url: http://10.0.3.9
    # port for prometheus port
    prometheus_port: 9090
    # port for node exporter
    node_exporter_port: 9100
    # cadvisor port
    cadvisor_port: 8089
<<<<<<< HEAD
    
=======
  
>>>>>>> f486da6f
  pyloninfo:
    # root url of the rest server
    rest_server_uri: http://10.0.3.9:9186
    # root url of the k8s apiserver
    k8s_api_server_uri: http://10.0.3.9:8080
    # root url of the prometheus server
    prometheus_uri: http://10.0.1.9:9090
    # root url of the webhdfs api server
    webhdfs_uri: http://10.0.3.9:50070
    # root url of the web portal
    webportal_uri: http://10.0.3.9:9286
    # port of pylon
    port: 80
    
# The detail machine type information in your cluster, each machine type has an entry here
# An Azure VM example
machineinfo:

  NC24R:
    mem: 224
    gpu:
    # type: gpu{type}
      type: teslak80
      count: 4
    cpu:
      vcore: 24
    dataFolder: "/mnt"
    # Note: Up to now, the only supported os version is Ubuntu16.04. Please do not change it here.
    os: ubuntu16.04

  D8SV3:
    mem: 32
    cpu:
      vcore: 8
    dataFolder: "/mnt"
    # Note: Up to now, the only supported os version is Ubuntu16.04. Pls don't change it here.
    os: ubuntu16.04


# The machine list in your cluster
# An example
machinelist:
  # Replace your own hostname here.
  infra-03:
    # recommend to be the same as host IP
    nodename: 10.0.3.9
    # Replace your own machine type here
    machinetype: D8SV3
    # Replace your own IP here.
    ip: 10.0.3.9
    # all hadooprole: master will install zk, please specify a unique zkid for each node. Begin at "1".
    zkid: "1"
    # hdfsrole:   master or worker
    # yarnrole:   master or worker
    # zookeeper:  "true"   or not set this value
    # Note: if zookeeper is set, you should set zkid in this machine.
    # jobhistory: "true"   or not set this value
    # grafana: "true"   or not set this value
    # pylon: "true"   or not set this value
    hdfsrole: master
    yarnrole: master
    zookeeper: "true"
    jobhistory: "true"
    launcher: "true"
    restserver: "true"
    webportal: "true"
    prometheus: "true"
    grafana: "true"
    pylon: "true"
  
  # Do the same work as the machine above.
  worker-01:
    nodename: 10.0.3.11
    machinetype: NC24R
    ip: 10.0.3.11
    hdfsrole: worker
    yarnrole: worker
    node-exporter: "true"
  # Do the same work as the machine above.
  worker-02:
    nodename: 10.0.3.12
    machinetype: NC24R
    ip: 10.0.3.12
    hdfsrole: worker
    yarnrole: worker
    node-exporter: "true"<|MERGE_RESOLUTION|>--- conflicted
+++ resolved
@@ -117,11 +117,7 @@
     node_exporter_port: 9100
     # cadvisor port
     cadvisor_port: 8089
-<<<<<<< HEAD
-    
-=======
-  
->>>>>>> f486da6f
+
   pyloninfo:
     # root url of the rest server
     rest_server_uri: http://10.0.3.9:9186
