// Copyright (c) Microsoft Corporation
// All rights reserved. 
//
// MIT License
//
// Permission is hereby granted, free of charge, to any person obtaining a copy of this software and associated 
// documentation files (the "Software"), to deal in the Software without restriction, including without limitation 
// the rights to use, copy, modify, merge, publish, distribute, sublicense, and/or sell copies of the Software, and 
// to permit persons to whom the Software is furnished to do so, subject to the following conditions:
// The above copyright notice and this permission notice shall be included in all copies or substantial portions of the Software.
//
// THE SOFTWARE IS PROVIDED *AS IS*, WITHOUT WARRANTY OF ANY KIND, EXPRESS OR IMPLIED, INCLUDING 
// BUT NOT LIMITED TO THE WARRANTIES OF MERCHANTABILITY, FITNESS FOR A PARTICULAR PURPOSE AND 
// NONINFRINGEMENT. IN NO EVENT SHALL THE AUTHORS OR COPYRIGHT HOLDERS BE LIABLE FOR ANY CLAIM, 
// DAMAGES OR OTHER LIABILITY, WHETHER IN AN ACTION OF CONTRACT, TORT OR OTHERWISE, ARISING FROM, 
// OUT OF OR IN CONNECTION WITH THE SOFTWARE OR THE USE OR OTHER DEALINGS IN THE SOFTWARE. 

package com.microsoft.frameworklauncher.applicationmaster;

import com.google.common.annotations.VisibleForTesting;
import com.microsoft.frameworklauncher.common.model.ResourceDescriptor;
import com.microsoft.frameworklauncher.common.exts.CommonExts;
import org.apache.hadoop.yarn.api.records.NodeReport;

import java.util.Set;

public class Node {
  private final String host;
  private Set<String> labels;
  private ResourceDescriptor totalResource;
  private ResourceDescriptor usedResource;
  private ResourceDescriptor requestedResource;

  @VisibleForTesting
  public Node(String host, Set<String> labels, ResourceDescriptor totalResource, ResourceDescriptor usedResource) {
    this.host = host;
    this.labels = labels;
    this.totalResource = totalResource;
    this.usedResource = usedResource;
    this.requestedResource = ResourceDescriptor.newInstance(0, 0, 0, 0L);
  }

  public static Node fromNodeReport(NodeReport nodeReport) throws Exception {
    return new Node(
        nodeReport.getNodeId().getHost(),
        nodeReport.getNodeLabels(),
        ResourceDescriptor.fromResource(nodeReport.getCapability()),
        ResourceDescriptor.fromResource(nodeReport.getUsed()));
  }

  public void updateFromReportedNode(Node reportedNode) {
    assert (host.equals(reportedNode.getHost()));
    labels = reportedNode.getLabels();
    totalResource = reportedNode.getTotalResource();
    usedResource = reportedNode.getUsedResource();
  }

  public String getHost() {
    return host;
  }

  public Set<String> getLabels() {
    return labels;
  }

  // Guarantees getGpuNumber() == bitCount(getGpuAttribute()), since it is from RM NodeReport.
  public ResourceDescriptor getTotalResource() {
    return totalResource;
  }

  // Guarantees getGpuNumber() == bitCount(getGpuAttribute()), since it is from RM NodeReport.
  public ResourceDescriptor getUsedResource() {
    return usedResource;
  }

  // It is the outstanding Requested Resource, i.e. it does not include the satisfied or canceled request.
  // It does not include the Requested Resource for ANY node, i.e. without a node specified.
  // Guarantees getGpuNumber() == bitCount(getGpuAttribute()), since we do not add a node request without GpuAttribute.
  public ResourceDescriptor getRequestedResource() {
    return requestedResource;
  }

  // AvailableResource = TotalResource - UsedResource - RequestedResource.
  // Guarantees getGpuNumber() == bitCount(getGpuAttribute()), since it comes from sources with the same characteristic.
  public ResourceDescriptor getAvailableResource() {
    return ResourceDescriptor.subtract(
        ResourceDescriptor.subtract(totalResource, usedResource), requestedResource);
  }

  // Add outstanding requested container request.
  public void addContainerRequest(ResourceDescriptor resource) {
<<<<<<< HEAD
    requested.setCpuNumber(requested.getCpuNumber() + resource.getCpuNumber());
    requested.setMemoryMB(requested.getMemoryMB() + resource.getMemoryMB());
    requested.setGpuAttribute(requested.getGpuAttribute() | resource.getGpuAttribute());
    requested.setGpuNumber(requested.getGpuNumber() + resource.getGpuNumber());

=======
    requestedResource = ResourceDescriptor.add(requestedResource, resource);
>>>>>>> ccbd6aa6
  }

  // Remove outstanding requested container request.
  public void removeContainerRequest(ResourceDescriptor resource) {
    requestedResource = ResourceDescriptor.subtract(requestedResource, resource);
  }

  @Override
  public String toString() {
    return "{Host: " + host +
        ", Labels: " + CommonExts.toString(labels) +
        ", TotalResource: " + totalResource +
        ", UsedResource: " + usedResource +
        ", RequestedResource: " + requestedResource + "}";
  }

  @Override
  public int hashCode() {
    return host.hashCode();
  }
}<|MERGE_RESOLUTION|>--- conflicted
+++ resolved
@@ -89,15 +89,7 @@
 
   // Add outstanding requested container request.
   public void addContainerRequest(ResourceDescriptor resource) {
-<<<<<<< HEAD
-    requested.setCpuNumber(requested.getCpuNumber() + resource.getCpuNumber());
-    requested.setMemoryMB(requested.getMemoryMB() + resource.getMemoryMB());
-    requested.setGpuAttribute(requested.getGpuAttribute() | resource.getGpuAttribute());
-    requested.setGpuNumber(requested.getGpuNumber() + resource.getGpuNumber());
-
-=======
     requestedResource = ResourceDescriptor.add(requestedResource, resource);
->>>>>>> ccbd6aa6
   }
 
   // Remove outstanding requested container request.
