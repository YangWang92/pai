// Copyright (c) Microsoft Corporation
// All rights reserved.
//
// MIT License
//
// Permission is hereby granted, free of charge, to any person obtaining a copy of this software and associated
// documentation files (the "Software"), to deal in the Software without restriction, including without limitation
// the rights to use, copy, modify, merge, publish, distribute, sublicense, and/or sell copies of the Software, and
// to permit persons to whom the Software is furnished to do so, subject to the following conditions:
// The above copyright notice and this permission notice shall be included in all copies or substantial portions of the Software.
//
// THE SOFTWARE IS PROVIDED *AS IS*, WITHOUT WARRANTY OF ANY KIND, EXPRESS OR IMPLIED, INCLUDING
// BUT NOT LIMITED TO THE WARRANTIES OF MERCHANTABILITY, FITNESS FOR A PARTICULAR PURPOSE AND
// NONINFRINGEMENT. IN NO EVENT SHALL THE AUTHORS OR COPYRIGHT HOLDERS BE LIABLE FOR ANY CLAIM,
// DAMAGES OR OTHER LIABILITY, WHETHER IN AN ACTION OF CONTRACT, TORT OR OTHERWISE, ARISING FROM,
// OUT OF OR IN CONNECTION WITH THE SOFTWARE OR THE USE OR OTHER DEALINGS IN THE SOFTWARE.


// module dependencies
const Joi = require('joi');
const {readFileSync} = require('fs');
const {Agent} = require('https');
const authnConfig = require('./authn');

let userSecretConfig = {};

if (authnConfig.authnMethod !== 'OIDC') {
  userSecretConfig = {
    apiServerUri: process.env.K8S_APISERVER_URI,
    paiUserNameSpace: 'pai-user',
    adminName: process.env.DEFAULT_PAI_ADMIN_USERNAME,
    adminPass: process.env.DEFAULT_PAI_ADMIN_PASSWORD,
  };
} else {
  userSecretConfig = {
    apiServerUri: process.env.K8S_APISERVER_URI,
    paiUserNameSpace: 'pai-user',
  };
}

userSecretConfig.requestConfig = () => {
  const config = {
    baseURL: `${userSecretConfig.apiServerUri}/api/v1/namespaces/`,
    maxRedirects: 0,
  };
  if ('K8S_APISERVER_CA_FILE' in process.env) {
    const ca = readFileSync(process.env.K8S_APISERVER_CA_FILE);
    config.httpsAgent = new Agent({ca});
  }

  if ('K8S_APISERVER_TOKEN_FILE' in process.env) {
    const token = readFileSync(process.env.K8S_APISERVER_TOKEN_FILE, 'ascii');
    config.headers = {Authorization: `Bearer ${token}`};
  }
  return config;
};

<<<<<<< HEAD

let userSecretConfigSchema = {};
if (authnConfig.authnMethod !== 'OIDC') {
  userSecretConfigSchema = Joi.object().keys({
    apiServerUri: Joi.string()
      .required(),
    paiUserNameSpace: Joi.string()
      .default('pai-user'),
    adminName: Joi.string()
      .regex(/^[\w.-]+$/, 'username')
      .required(),
    adminPass: Joi.string()
      .min(6)
      .required(),
    requestConfig: Joi.func()
      .arity(0)
      .required(),
  }).required();
} else {
  userSecretConfigSchema = Joi.object().keys({
    apiServerUri: Joi.string()
      .required(),
    paiUserNameSpace: Joi.string()
      .default('pai-user'),
    requestConfig: Joi.func()
      .arity(0)
      .required(),
  }).required();
}
=======
const userSecretConfigSchema = Joi.object().keys({
  apiServerUri: Joi.string()
    .required(),
  paiUserNameSpace: Joi.string()
    .default('pai-user'),
  adminName: Joi.string()
    .regex(/^[\w.-]+$/, 'username')
    .required(),
  adminPass: Joi.string()
    .min(6)
    .required(),
  requestConfig: Joi.func()
    .arity(0)
    .required(),
}).required();
>>>>>>> a9bc1437

const {error, value} = Joi.validate(userSecretConfig, userSecretConfigSchema);
if (error) {
  throw new Error(`config error\n${error}`);
}
userSecretConfig = value;

module.exports = userSecretConfig;<|MERGE_RESOLUTION|>--- conflicted
+++ resolved
@@ -55,8 +55,6 @@
   return config;
 };
 
-<<<<<<< HEAD
-
 let userSecretConfigSchema = {};
 if (authnConfig.authnMethod !== 'OIDC') {
   userSecretConfigSchema = Joi.object().keys({
@@ -85,23 +83,6 @@
       .required(),
   }).required();
 }
-=======
-const userSecretConfigSchema = Joi.object().keys({
-  apiServerUri: Joi.string()
-    .required(),
-  paiUserNameSpace: Joi.string()
-    .default('pai-user'),
-  adminName: Joi.string()
-    .regex(/^[\w.-]+$/, 'username')
-    .required(),
-  adminPass: Joi.string()
-    .min(6)
-    .required(),
-  requestConfig: Joi.func()
-    .arity(0)
-    .required(),
-}).required();
->>>>>>> a9bc1437
 
 const {error, value} = Joi.validate(userSecretConfig, userSecretConfigSchema);
 if (error) {
