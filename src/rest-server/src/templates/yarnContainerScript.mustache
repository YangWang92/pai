--- conflicted
+++ resolved
@@ -99,7 +99,7 @@
     local reason=$(grep "ERROR REASON" $parse_file |  tail -n 1 | grep -o '".*"' | sed 's/"//g' | head -c "$MAX_REASON_SIZE")
     local solution=$(grep "ERROR SOLUTION" $parse_file |  tail -n 1 | grep -o '".*"' | sed 's/"//g' | head -c "$MAX_SOLUTION_SIZE")
   fi
-  
+
   echo "reason: $reason" >> $RUNTIME_AGG_ERROR_FILE
   echo "solution: $solution" >> $RUNTIME_AGG_ERROR_FILE
   echo "originalUserExitCode: $user_exit_code" >> $RUNTIME_AGG_ERROR_FILE
@@ -243,11 +243,7 @@
 
   # After all necessary steps, do a best effort kill here
   pid=$(docker inspect --format={{{ inspectPidFormat }}} $docker_name 2>/dev/null)
-<<<<<<< HEAD
-  if [[ $pid != "" && $pid -gt 0 ]]; then
-=======
   if [[ -n "$pid" && "$pid" -gt 0 ]]; then
->>>>>>> b3861365
     kill -15 $pid &&\
       printf "[DEBUG] Docker container $docker_name killed successfully." ||\
       printf "[DEBUG] Try to kill the container $docker_name but failed. Maybe it has already exited."
