--- conflicted
+++ resolved
@@ -19,19 +19,15 @@
 
 pushd $(dirname "$0") > /dev/null
 
-<<<<<<< HEAD
 
 if kubectl get configmap | grep -q "auth-configuration"; then
     kubectl delete configmap auth-configuration || exit $?
 fi
 
-=======
 if kubectl get configmap | grep -q "job-exit-spec-configuration"; then
     kubectl delete configmap job-exit-spec-configuration || exit $?
 fi
 
-
->>>>>>> b2324866
 if kubectl get daemonset | grep -q "rest-server-ds"; then
     kubectl delete ds rest-server-ds || exit $?
 fi
