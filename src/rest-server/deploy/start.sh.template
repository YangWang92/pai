#!/bin/bash

# Copyright (c) Microsoft Corporation
# All rights reserved.
#
# MIT License
#
# Permission is hereby granted, free of charge, to any person obtaining a copy of this software and associated
# documentation files (the "Software"), to deal in the Software without restriction, including without limitation
# the rights to use, copy, modify, merge, publish, distribute, sublicense, and/or sell copies of the Software, and
# to permit persons to whom the Software is furnished to do so, subject to the following conditions:
# The above copyright notice and this permission notice shall be included in all copies or substantial portions of the Software.
#
# THE SOFTWARE IS PROVIDED *AS IS*, WITHOUT WARRANTY OF ANY KIND, EXPRESS OR IMPLIED, INCLUDING
# BUT NOT LIMITED TO THE WARRANTIES OF MERCHANTABILITY, FITNESS FOR A PARTICULAR PURPOSE AND
# NONINFRINGEMENT. IN NO EVENT SHALL THE AUTHORS OR COPYRIGHT HOLDERS BE LIABLE FOR ANY CLAIM,
# DAMAGES OR OTHER LIABILITY, WHETHER IN AN ACTION OF CONTRACT, TORT OR OTHERWISE, ARISING FROM,
# OUT OF OR IN CONNECTION WITH THE SOFTWARE OR THE USE OR OTHER DEALINGS IN THE SOFTWARE.

pushd $(dirname "$0") > /dev/null

<<<<<<< HEAD

/bin/bash configmap-create.sh
=======
kubectl create configmap  job-exit-spec-configuration --from-file=job-exit-spec-config/ --dry-run -o yaml | kubectl apply --overwrite=true -f - || exit $?
>>>>>>> b2324866

# Check whether has etcd-uri in cluster config if so need to transfer user-data
{% if cluster_cfg['rest-server']['etcd-uris'] -%}
python3 legacy_user_migrate.py -e {{ cluster_cfg['rest-server']['etcd-uris'] }} -k {{ cluster_cfg['layout']['kubernetes']['api-servers-url'] }} || exit $?
{% endif -%}

kubectl apply --overwrite=true -f rest-server.yaml|| exit $?

sleep 10
# Wait until the service is ready.
PYTHONPATH="../../../deployment" python -m  k8sPaiLibrary.monitorTool.check_pod_ready_status -w -k app -v rest-server || exit $?

popd > /dev/null<|MERGE_RESOLUTION|>--- conflicted
+++ resolved
@@ -19,12 +19,9 @@
 
 pushd $(dirname "$0") > /dev/null
 
-<<<<<<< HEAD
 
 /bin/bash configmap-create.sh
-=======
 kubectl create configmap  job-exit-spec-configuration --from-file=job-exit-spec-config/ --dry-run -o yaml | kubectl apply --overwrite=true -f - || exit $?
->>>>>>> b2324866
 
 # Check whether has etcd-uri in cluster config if so need to transfer user-data
 {% if cluster_cfg['rest-server']['etcd-uris'] -%}
