// Copyright (c) Microsoft Corporation
// All rights reserved.
//
// MIT License
//
// Permission is hereby granted, free of charge, to any person obtaining a copy of this software and associated
// documentation files (the "Software"), to deal in the Software without restriction, including without limitation
// the rights to use, copy, modify, merge, publish, distribute, sublicense, and/or sell copies of the Software, and
// to permit persons to whom the Software is furnished to do so, subject to the following conditions:
// The above copyright notice and this permission notice shall be included in all copies or substantial portions of the Software.
//
// THE SOFTWARE IS PROVIDED *AS IS*, WITHOUT WARRANTY OF ANY KIND, EXPRESS OR IMPLIED, INCLUDING
// BUT NOT LIMITED TO THE WARRANTIES OF MERCHANTABILITY, FITNESS FOR A PARTICULAR PURPOSE AND
// NONINFRINGEMENT. IN NO EVENT SHALL THE AUTHORS OR COPYRIGHT HOLDERS BE LIABLE FOR ANY CLAIM,
// DAMAGES OR OTHER LIABILITY, WHETHER IN AN ACTION OF CONTRACT, TORT OR OTHERWISE, ARISING FROM,
// OUT OF OR IN CONNECTION WITH THE SOFTWARE OR THE USE OR OTHER DEALINGS IN THE SOFTWARE.

import React, {useContext} from 'react';
<<<<<<< HEAD
import {DetailsList, SelectionMode, FontClassNames, TooltipHost, TextField, Dropdown, DefaultButton, ColorClassNames} from 'office-ui-fabric-react';
=======
import {DetailsList, SelectionMode, FontClassNames, TooltipHost, Dropdown, DefaultButton} from 'office-ui-fabric-react';
>>>>>>> fa9ad909

import c from 'classnames';
import t from '../../../components/tachyons.scss';
import {StatusBadge} from '../../../components/status-badge';

import TableTextField from './TableTextField';
import Context from './Context';
import {toBool, isFinished, checkUsername, checkPassword} from './utils';

export default function Table() {
  const {userInfos, virtualClusters, removeRow, allUsers} = useContext(Context);

  /**
   * @type {import('office-ui-fabric-react').IColumn}
   */
  const usernameColumn = {
    key: 'username',
    minWidth: 120,
    maxWidth: 600,
    name: 'User Name',
    className: FontClassNames.mediumPlus,
    headerClassName: FontClassNames.medium,
    isResizable: true,
    onRender: (userInfo) => {
      const {username} = userInfo;
      const getErrorMessage = (value) => {
        let errorMessage = checkUsername(value);
        if (errorMessage) {
          return errorMessage;
        }
        if (allUsers.indexOf(value) != -1) {
          return 'User name already exists';
        }
        return '';
      };
      return (
        <TableTextField
          readOnly={isFinished(userInfo)}
          defaultValue={username}
          onChange={(_event, newValue) => {
            userInfo.username = newValue;
          }}
          onGetErrorMessage={getErrorMessage}
        />
      );
    },
  };

  /**
   * @type {import('office-ui-fabric-react').IColumn}
   */
  const passwordColumn = {
    key: 'password',
    minWidth: 120,
    maxWidth: 200,
    name: 'Password',
    className: FontClassNames.mediumPlus,
    headerClassName: FontClassNames.medium,
    isResizable: true,
    onRender: (userInfo) => {
      const {password} = userInfo;
      const getErrorMessage = (value) => {
        return checkPassword(value);
      };
      return (
        <TableTextField
          readOnly={isFinished(userInfo)}
          defaultValue={password}
          onChange={(_event, newValue) => {
            userInfo.password = newValue;
          }}
          onGetErrorMessage={getErrorMessage}
        />
      );
    },
  };

  const dropdownTitleStyle = [t.bgWhite, {border: '1px solid #a6a6a6'}];

  /**
   * @type {import('office-ui-fabric-react').IColumn}
   */
  const adminColumn = {
    key: 'admin',
    minWidth: 80,
    maxWidth: 200,
    name: 'Admin',
    className: FontClassNames.mediumPlus,
    headerClassName: FontClassNames.medium,
    isResizable: true,
    onRender: (userInfo) => {
      /**
       * @type {import('office-ui-fabric-react').IDropdownOption[]}
       */
      const options = [
        {key: 'true', text: 'Yes'},
        {key: 'false', text: 'No'},
      ];
      const {admin} = userInfo;
      const finished = isFinished(userInfo);
      return (
        <Dropdown
          options={options}
          disabled={finished}
          styles={{title: dropdownTitleStyle}}
          defaultSelectedKey={String(toBool(admin))}
          onChange={(_event, option, _index) => {
            userInfo.admin = option.key;
          }}
          onRenderTitle={(options) => {
            const [{text}] = options;
            return (
              <span className={t.black}>{text}</span>
            );
          }}
        />
      );
    },
  };

  /**
   * @type {import('office-ui-fabric-react').IColumn}
   */
  const virtualClusterColumn = {
    key: 'virtual cluster',
    minWidth: 150,
    maxWidth: 300,
    name: 'Virtual Cluster',
    className: FontClassNames.mediumPlus,
    headerClassName: FontClassNames.medium,
    isResizable: true,
    onRender: (userInfo) => {
      /**
       * @type {import('office-ui-fabric-react').IDropdownOption[]}
       */
      const options = virtualClusters.map((vc) => {
        return {key: vc, text: vc};
      });
      const parseVirtualClusterString = (virtualClusterString) => {
        if (virtualClusterString) {
          return virtualClusterString.split(',').map((vc) => vc.trim()).sort();
        } else {
          return [];
        }
      };
      let vcs = [];
      const parsedVCs = parseVirtualClusterString(userInfo['virtual cluster']);
      parsedVCs.forEach((vc) => {
        if (vc) {
          if (virtualClusters.indexOf(vc) != -1) {
            vcs.push(vc);
          }
        }
      });
      const finished = isFinished(userInfo);
      return (
        <Dropdown
          disabled={finished}
          styles={{title: dropdownTitleStyle}}
          multiSelect
          options={options}
          defaultSelectedKeys={vcs}
          onChange={(_event, option, _index) => {
            if (option.selected) {
              vcs.push(option.text);
            } else {
              vcs.splice(vcs.indexOf(option.text), 1);
            }
            userInfo['virtual cluster'] = vcs.join(',');
          }}
          onRenderTitle={(_options) => {
            const displayVCs = parseVirtualClusterString(userInfo['virtual cluster']);
            if (displayVCs.length == 0) {
              return null;
            } else {
              let innerText = displayVCs[0];
              if (displayVCs.length > 1) {
                innerText = innerText + ` (+${displayVCs.length - 1})`;
              }
              return <span className={t.black}>{innerText}</span>;
            }
          }}
        />
      );
    },
  };

  /**
   * @type {import('office-ui-fabric-react').IColumn}
   */
  const statusColumn = {
    key: 'status',
    minWidth: 100,
    maxWidth: 100,
    name: 'Status',
    className: FontClassNames.mediumPlus,
    headerClassName: FontClassNames.medium,
    isResizable: true,

    onRender(userInfo) {
      const {status: {isSuccess, message} = {}} = userInfo;
      let statusText = undefined;
      if (isSuccess === true) {
        statusText = 'Succeeded';
      } else if (isSuccess === false) {
        statusText = 'Failed';
      } else {
        return undefined;
      }
      return (
        <div className={c(t.flex, t.itemsCenter, t.h100)}>
          <TooltipHost content={message}>
            <StatusBadge status={statusText} />
          </TooltipHost>
        </div>
      );
    },
  };

  /**
   * @type {import('office-ui-fabric-react').IColumn}
   */
  const actionColumn = {
    key: 'action',
    minWidth: 100,
    name: 'Action',
    headerClassName: FontClassNames.medium,
    onRender(userInfo) {
      /**
       * @param {React.MouseEvent} event
       */
      function onClick(event) {
        event.stopPropagation();
        removeRow(userInfo);
      }
      return (
        <DefaultButton
          onClick={onClick}
          styles={{root: ColorClassNames.neutralQuaternaryBackground}}
        >
          Remove
        </DefaultButton>
      );
    },
  };

  const columns = [
    usernameColumn,
    statusColumn,
    passwordColumn,
    adminColumn,
    virtualClusterColumn,
    actionColumn,
  ];

  return (
    <DetailsList
      items={userInfos}
      selectionMode={SelectionMode.none}
      columns={columns}
    />
  );
}<|MERGE_RESOLUTION|>--- conflicted
+++ resolved
@@ -16,11 +16,7 @@
 // OUT OF OR IN CONNECTION WITH THE SOFTWARE OR THE USE OR OTHER DEALINGS IN THE SOFTWARE.
 
 import React, {useContext} from 'react';
-<<<<<<< HEAD
-import {DetailsList, SelectionMode, FontClassNames, TooltipHost, TextField, Dropdown, DefaultButton, ColorClassNames} from 'office-ui-fabric-react';
-=======
-import {DetailsList, SelectionMode, FontClassNames, TooltipHost, Dropdown, DefaultButton} from 'office-ui-fabric-react';
->>>>>>> fa9ad909
+import {DetailsList, SelectionMode, FontClassNames, TooltipHost, Dropdown, DefaultButton, ColorClassNames} from 'office-ui-fabric-react';
 
 import c from 'classnames';
 import t from '../../../components/tachyons.scss';
