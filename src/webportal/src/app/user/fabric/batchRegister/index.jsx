--- conflicted
+++ resolved
@@ -29,7 +29,7 @@
 import BottomBar from './BottomBar';
 import MessageBox from '../components/MessageBox';
 import {toBool, isFinished} from './utils';
-import {getAllUsersRequest, getAllVcsRequest, createUserRequest, updateUserGithubPATRequest, updateUserVcRequest} from '../conn';
+import {getAllUsersRequest, getAllVcsRequest, createUserRequest, updateUserVcRequest} from '../conn';
 
 import {MaskSpinnerLoading} from '../../../components/loading';
 import {initTheme} from '../../../components/theme';
@@ -184,7 +184,6 @@
     fileInput.click();
   };
 
-<<<<<<< HEAD
   const submit = async () => {
     showLoading('Processing...');
     for (let i = 0; i < userInfos.length; i++) {
@@ -206,59 +205,6 @@
           return successResult;
         }).catch((err) => {
           return {
-=======
-  const addUser = (username, password, admin, vc) => {
-    let deferredObject = new $.Deferred();
-    userAuth.checkToken((token) => {
-      $.ajax({
-        url: `${webportalConfig.restServerUri}/api/v1/user`,
-        data: {
-          username,
-          password,
-          admin: toBool(admin),
-          modify: false,
-        },
-        type: 'PUT',
-        headers: {
-          Authorization: `Bearer ${token}`,
-        },
-        dataType: 'json',
-        success: () => {
-          let vcReq = null;
-          // Admin user VC update will be executed in rest-server
-          if (!toBool(admin) && vc) {
-            vcReq = $.ajax({
-              url: `${webportalConfig.restServerUri}/api/v1/user/${username}/virtualClusters`,
-              data: {
-                virtualClusters: vc,
-              },
-              type: 'PUT',
-              headers: {
-                Authorization: `Bearer ${token}`,
-              },
-              dataType: 'json',
-            });
-          }
-          $.when(vcReq).then(
-            () => {
-              deferredObject.resolve({
-                isSuccess: true,
-                message: `User ${username} created successfully`,
-              });
-            },
-            (xhr) => {
-              const res = JSON.parse(xhr.responseText);
-              deferredObject.resolve({
-                isSuccess: true,
-                message: `User ${username} created successfully but failed when update virtual clusters: ${res.message}`,
-              });
-            }
-          );
-        },
-        error: (xhr) => {
-          const res = JSON.parse(xhr.responseText);
-          deferredObject.resolve({
->>>>>>> fa9ad909
             isSuccess: false,
             message: `User ${userInfo[columnUsername]} created failed: ${String(err)}`,
           };
@@ -269,20 +215,6 @@
         continue;
       }
 
-      if (userInfo[columnGithubPAT]) {
-        result = await updateUserGithubPATRequest(
-          userInfo[columnUsername],
-          userInfo[columnGithubPAT]).then(() => {
-            return successResult;
-          }).catch((err) => {
-            return {
-              isSuccess: true,
-              message: `User ${userInfo[columnUsername]} created successfully but failed when update githubPAT: ${String(err)}`,
-            };
-          });
-      }
-
-<<<<<<< HEAD
       // Admin user VC update will be executed in rest-server
       if (!toBool(userInfo[columnAdmin]) && userInfo[columnVC]) {
         result = await updateUserVcRequest(
@@ -294,37 +226,6 @@
               isSuccess: true,
               message: `User ${userInfo[columnUsername]} created successfully but failed when update virtual clusters: ${String(err)}`,
             };
-=======
-  const addUserRecursively = (index) => {
-    if (index == 0) {
-      showLoading('Processing...');
-    }
-    if (index >= userInfos.length) {
-      refreshAllUsers();
-      refreshAllVcs();
-      hideLoading();
-      setTimeout(() => {
-        const finishedStatus = countBy(userInfos, 'status.isSuccess');
-        if (finishedStatus.false) {
-          showMessageBox(`Create users finished with ${finishedStatus.false} failed.`);
-        } else {
-          showMessageBox('Create users finished.');
-        }
-      }, 100);
-    } else {
-      let userInfo = userInfos[index];
-      if (isFinished(userInfo)) {
-        addUserRecursively(++index);
-      } else {
-        addUser(userInfo[columnUsername],
-          userInfo[columnPassword],
-          userInfo[columnAdmin],
-          userInfo[columnVC])
-          .then((result) => {
-            userInfo.status = result;
-            setUserInfos(userInfos.slice());
-            addUserRecursively(++index);
->>>>>>> fa9ad909
           });
       }
 
