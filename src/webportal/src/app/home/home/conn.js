--- conflicted
+++ resolved
@@ -44,11 +44,7 @@
 }
 
 export async function getUserInfo() {
-<<<<<<< HEAD
-  const res = await fetch(`${config.restServerUri}/api/v2/user/get/${username}`, {
-=======
-  return fetchWrapper(`${config.restServerUri}/api/v1/user/${username}`, {
->>>>>>> fe244893
+  return fetchWrapper(`${config.restServerUri}/api/v2/user/get/${username}`, {
     headers: {
       Authorization: `Bearer ${token}`,
     },
