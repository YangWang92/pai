--- conflicted
+++ resolved
@@ -17,13 +17,8 @@
 
 import config from '../../config/webportal.config';
 
-<<<<<<< HEAD
-export async function login(username, password, expiration = 7 * 24 * 60 * 60) {
+export async function login(username, password, expires = 7) {
   const res = await fetch(`${config.restServerUri}/api/v1/authn/basic/login`, {
-=======
-export async function login(username, password, expires = 7) {
-  const res = await fetch(`${config.restServerUri}/api/v1/token`, {
->>>>>>> fe244893
     method: 'POST',
     body: JSON.stringify({
       username,
