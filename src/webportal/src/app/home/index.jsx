// Copyright (c) Microsoft Corporation
// All rights reserved.
//
// MIT License
//
// Permission is hereby granted, free of charge, to any person obtaining a copy of this software and associated
// documentation files (the "Software"), to deal in the Software without restriction, including without limitation
// the rights to use, copy, modify, merge, publish, distribute, sublicense, and/or sell copies of the Software, and
// to permit persons to whom the Software is furnished to do so, subject to the following conditions:
// The above copyright notice and this permission notice shall be included in all copies or substantial portions of the Software.
//
// THE SOFTWARE IS PROVIDED *AS IS*, WITHOUT WARRANTY OF ANY KIND, EXPRESS OR IMPLIED, INCLUDING
// BUT NOT LIMITED TO THE WARRANTIES OF MERCHANTABILITY, FITNESS FOR A PARTICULAR PURPOSE AND
// NONINFRINGEMENT. IN NO EVENT SHALL THE AUTHORS OR COPYRIGHT HOLDERS BE LIABLE FOR ANY CLAIM,
// DAMAGES OR OTHER LIABILITY, WHETHER IN AN ACTION OF CONTRACT, TORT OR OTHERWISE, ARISING FROM,
// OUT OF OR IN CONNECTION WITH THE SOFTWARE OR THE USE OR OTHER DEALINGS IN THE SOFTWARE.

import 'core-js/stable';
import 'regenerator-runtime/runtime';
import 'whatwg-fetch';

import {FontClassNames} from '@uifabric/styling';
import c from 'classnames';
import {initializeIcons} from 'office-ui-fabric-react';
import React, {useState, useCallback} from 'react';
import ReactDOM from 'react-dom';

import Bottom from './index/bottom';
import {login} from './index/conn';
import Jumbotron from './index/jumbotron';
import LoginModal from './index/login-modal';
import {checkToken} from '../user/user-auth/user-auth.component';

import t from 'tachyons-sass/tachyons.scss';

<<<<<<< HEAD
import url from 'url';
const loginTarget = '/job-list.html';
=======
const loginTarget = '/home.html';
>>>>>>> f7a1ad7a


if ( config.authnMethod === 'OIDC') {
  const query = url.parse(window.location.href, true).query;
  const expiration = 7 * 24 * 60 * 60;
  if (query['token']) {
    cookies.set('user', query.user, {expires: expiration});
    cookies.set('token', query.token, {expires: expiration});
    cookies.set('admin', query.admin, {expires: expiration});
    cookies.set('hasGitHubPAT', query.hasGitHubPAT, {expires: expiration});
  }
}

if (checkToken(false)) {
  window.location.replace(loginTarget);
}

initializeIcons();

<<<<<<< HEAD
const JumbotronBackground = styled.div`
  background-image: url('/assets/img/home-background.svg');
  background-repeat: repeat;
  z-index: -2;
  position: absolute;
  width: 100%;
  height: 100%;
  &::before {
    content: "";
    display: block;
    z-index: -1;
    position: absolute;
    width: 100%;
    height: 100%;
    background: linear-gradient(to right, rgba(0, 113, 188, 1), rgba(0, 113, 188, 0.65) 70%, rgba(0, 113, 188, 0.07)); 
  }
`;

const Jumbotron = ({showLoginModal}) => (
  <div className={c(t.flexAuto, t.relative, t.flex)}>
    <JumbotronBackground></JumbotronBackground>
    <div className={c(t.flexAuto, t.z0, t.pa5, t.relative, t.flex, t.flexColumn, t.itemsCenter, t.justifyCenter, t.w100)}>
      <div className={c(FontClassNames.superLarge, t.white)}>
        Platform for AI
      </div>
      <div className={c(FontClassNames.mediumPlus, t.mv5, t.mw7, t.tc, t.lhCopy, t.white, t.w100)}>
        Platform for AI is an open source platform that provides complete AI model training and resource management capabilities, it is easy to extend and supports on-premise, cloud and hybrid environments in various scale.
      </div>
      <div
        className={c(ColorClassNames.neutralLightBackgroundHover, t.pointer, t.pv2, t.ph4, t.br1, t.bgWhite, t.flex, t.justifyCenter, t.itemsCenter)}
        onClick={showLoginModal}
      >
        <div className={c(ColorClassNames.themePrimary, FontClassNames.medium)}>
          Sign in
        </div>
      </div>
    </div>
  </div>
);

Jumbotron.propTypes = {
  showLoginModal: PropTypes.func,
};

const Bottom = () => (
  <div className={c(t.bgWhite, t.pt5, t.pb6, t.ph6, t.flex, t.flexWrap)}>
    <div className={c(t.w33, t.w100M, t.tc, t.flex, t.flexColumn, t.itemsCenter, t.justifyBetween)}>
      <div className={c(t.flex, t.flexColumn, t.itemsCenter, t.w100)}>
        <div className={c(FontClassNames.xxLarge, t.w100)} style={{fontWeight: FontWeights.semibold}}>
          Submit a hello-world job
        </div>
        <div className={c(FontClassNames.mediumPlus, t.lhCopy, t.mv4, t.w100)} style={{maxWidth: '20rem'}}>
          With submitting a hello-world job, this section introduces more knowledge about job, so that you can write your own job configuration easily.
        </div>
      </div>
      <Link
        href='https://github.com/Microsoft/pai/blob/master/docs/user/training.md'
        target='_blank'
        style={{fontWeight: FontWeights.semibold}}
      >
        Learn more
      </Link>
    </div>
    <div className={c(t.w34, t.w100M, t.mt5M, t.tc, t.ph4, t.flex, t.flexColumn, t.itemsCenter, t.justifyBetween)}>
      <div className={c(t.flex, t.flexColumn, t.itemsCenter, t.w100)}>
        <div className={c(FontClassNames.xxLarge, t.w100)} style={{fontWeight: FontWeights.semibold}}>
          Understand Job
        </div>
        <div className={c(FontClassNames.mediumPlus, t.lhCopy, t.mv4, t.w100)} style={{maxWidth: '20rem'}}>
          The job of OpenPAI defines how to execute command(s) in specified environment(s). A job can be model training, other kinds of commands, or distributed on multiple servers.
        </div>
      </div>
      <Link
        href='https://github.com/Microsoft/pai/blob/master/docs/user/training.md#understand-job'
        target='_blank'
        style={{fontWeight: FontWeights.semibold}}
      >
        Learn more
      </Link>
    </div>
    <div className={c(t.w33, t.w100M, t.mt5M, t.tc, t.flex, t.flexColumn, t.itemsCenter, t.justifyBetween)}>
      <div className={c(t.flex, t.flexColumn, t.itemsCenter, t.w100)}>
        <div className={c(FontClassNames.xxLarge, t.w100)} style={{fontWeight: FontWeights.semibold}}>
          Use VS Code Extension to work with Jobs
        </div>
        <div className={c(FontClassNames.mediumPlus, t.lhCopy, t.mv4, t.w100)} style={{maxWidth: '20rem'}}>
          OpenPAI Client is a VS Code extension to connect PAI clusters, submit AI jobs, and manage files on HDFS, etc. You need to install the extension in VS code before using it.
        </div>
      </div>
      <Link
        href='https://github.com/Microsoft/pai/blob/master/contrib/pai_vscode/VSCodeExt.md'
        target='_blank'
        style={{fontWeight: FontWeights.semibold}}
      >
        Learn more
      </Link>
    </div>
  </div>
);

async function login(username, password, expiration = 7 * 24 * 60 * 60) {
  const res = await fetch(`${config.restServerUri}/api/v1/authn/basic/login`, {
    method: 'POST',
    body: JSON.stringify({
      username,
      password,
      expiration,
    }),
    headers: {
      'content-type': 'application/json',
    },
  });
  if (res.ok) {
    const data = await res.json();
    if (data.error) {
      throw new Error(data.message);
    } else {
      cookies.set('user', data.user, {expires: expiration});
      cookies.set('token', data.token, {expires: expiration});
      cookies.set('admin', data.admin, {expires: expiration});
      cookies.set('hasGitHubPAT', data.hasGitHubPAT, {expires: expiration});
    }
  } else {
    const data = await res.json();
    throw new Error(data.message);
  }
}

const Home = () => {
=======
const Index = () => {
>>>>>>> f7a1ad7a
  const [loginModal, setLoginModal] = useState(false);
  const [error, setError] = useState(null);
  const [lock, setLock] = useState(false);
  const onLogin = useCallback(
    (username, password) => {
      setLock(true);
      void login(
        username,
        password
      ).then(() => {
        window.location.replace(loginTarget);
      }).catch((e) => {
        setError(e.message);
      }).finally(() => {
        setLock(false);
      });
    },
    [],
  );

  const showLoginModal = useCallback(
      () => {
        if (config.authnMethod === 'basic') {
          setLoginModal(true);
        } else {
          location.href = config.restServerUri + '/api/v1/auth/oidc/login?callback=' + encodeURIComponent(location.href);
        }
      },
      [],
  );

  const dismissLoginModal = useCallback(
    () => {
      setLoginModal(false);
      setError(null);
    },
    [],
  );

  return (
    <div className={c(t.minVh100, t.w100, t.flex, t.flexColumn, FontClassNames.medium)}>
      {/* top */}
      <div className={c(t.bgBlack, t.pv3, t.ph4, t.flex, t.justifyBetween)}>
        <div className={c(FontClassNames.large, t.white)}>
          Platform for AI
        </div>
        <div className={c(FontClassNames.large, t.white, t.dim, t.pointer)} onClick={showLoginModal}>
          Sign in
        </div>
      </div>
      {/* content */}
      <div className={c(t.flexAuto, t.flex, t.flexColumn, t.relative)}>
        {/* jumbotron */}
        <Jumbotron showLoginModal={showLoginModal} />
        {/* bottom */}
        <Bottom />
      </div>
      {/* login modal */}
      <LoginModal
        isOpen={loginModal}
        lock={lock}
        error={error}
        onDismiss={dismissLoginModal}
        onLogin={onLogin}
      />
    </div>
  );
};

ReactDOM.render(<Index />, document.getElementById('content'));<|MERGE_RESOLUTION|>--- conflicted
+++ resolved
@@ -32,14 +32,14 @@
 import {checkToken} from '../user/user-auth/user-auth.component';
 
 import t from 'tachyons-sass/tachyons.scss';
+import url from 'url';
+const loginTarget = '/home.html';
 
-<<<<<<< HEAD
-import url from 'url';
-const loginTarget = '/job-list.html';
-=======
-const loginTarget = '/home.html';
->>>>>>> f7a1ad7a
+if (checkToken(false)) {
+  window.location.replace(loginTarget);
+}
 
+initializeIcons();
 
 if ( config.authnMethod === 'OIDC') {
   const query = url.parse(window.location.href, true).query;
@@ -52,163 +52,25 @@
   }
 }
 
-if (checkToken(false)) {
-  window.location.replace(loginTarget);
-}
-
-initializeIcons();
-
-<<<<<<< HEAD
-const JumbotronBackground = styled.div`
-  background-image: url('/assets/img/home-background.svg');
-  background-repeat: repeat;
-  z-index: -2;
-  position: absolute;
-  width: 100%;
-  height: 100%;
-  &::before {
-    content: "";
-    display: block;
-    z-index: -1;
-    position: absolute;
-    width: 100%;
-    height: 100%;
-    background: linear-gradient(to right, rgba(0, 113, 188, 1), rgba(0, 113, 188, 0.65) 70%, rgba(0, 113, 188, 0.07)); 
-  }
-`;
-
-const Jumbotron = ({showLoginModal}) => (
-  <div className={c(t.flexAuto, t.relative, t.flex)}>
-    <JumbotronBackground></JumbotronBackground>
-    <div className={c(t.flexAuto, t.z0, t.pa5, t.relative, t.flex, t.flexColumn, t.itemsCenter, t.justifyCenter, t.w100)}>
-      <div className={c(FontClassNames.superLarge, t.white)}>
-        Platform for AI
-      </div>
-      <div className={c(FontClassNames.mediumPlus, t.mv5, t.mw7, t.tc, t.lhCopy, t.white, t.w100)}>
-        Platform for AI is an open source platform that provides complete AI model training and resource management capabilities, it is easy to extend and supports on-premise, cloud and hybrid environments in various scale.
-      </div>
-      <div
-        className={c(ColorClassNames.neutralLightBackgroundHover, t.pointer, t.pv2, t.ph4, t.br1, t.bgWhite, t.flex, t.justifyCenter, t.itemsCenter)}
-        onClick={showLoginModal}
-      >
-        <div className={c(ColorClassNames.themePrimary, FontClassNames.medium)}>
-          Sign in
-        </div>
-      </div>
-    </div>
-  </div>
-);
-
-Jumbotron.propTypes = {
-  showLoginModal: PropTypes.func,
-};
-
-const Bottom = () => (
-  <div className={c(t.bgWhite, t.pt5, t.pb6, t.ph6, t.flex, t.flexWrap)}>
-    <div className={c(t.w33, t.w100M, t.tc, t.flex, t.flexColumn, t.itemsCenter, t.justifyBetween)}>
-      <div className={c(t.flex, t.flexColumn, t.itemsCenter, t.w100)}>
-        <div className={c(FontClassNames.xxLarge, t.w100)} style={{fontWeight: FontWeights.semibold}}>
-          Submit a hello-world job
-        </div>
-        <div className={c(FontClassNames.mediumPlus, t.lhCopy, t.mv4, t.w100)} style={{maxWidth: '20rem'}}>
-          With submitting a hello-world job, this section introduces more knowledge about job, so that you can write your own job configuration easily.
-        </div>
-      </div>
-      <Link
-        href='https://github.com/Microsoft/pai/blob/master/docs/user/training.md'
-        target='_blank'
-        style={{fontWeight: FontWeights.semibold}}
-      >
-        Learn more
-      </Link>
-    </div>
-    <div className={c(t.w34, t.w100M, t.mt5M, t.tc, t.ph4, t.flex, t.flexColumn, t.itemsCenter, t.justifyBetween)}>
-      <div className={c(t.flex, t.flexColumn, t.itemsCenter, t.w100)}>
-        <div className={c(FontClassNames.xxLarge, t.w100)} style={{fontWeight: FontWeights.semibold}}>
-          Understand Job
-        </div>
-        <div className={c(FontClassNames.mediumPlus, t.lhCopy, t.mv4, t.w100)} style={{maxWidth: '20rem'}}>
-          The job of OpenPAI defines how to execute command(s) in specified environment(s). A job can be model training, other kinds of commands, or distributed on multiple servers.
-        </div>
-      </div>
-      <Link
-        href='https://github.com/Microsoft/pai/blob/master/docs/user/training.md#understand-job'
-        target='_blank'
-        style={{fontWeight: FontWeights.semibold}}
-      >
-        Learn more
-      </Link>
-    </div>
-    <div className={c(t.w33, t.w100M, t.mt5M, t.tc, t.flex, t.flexColumn, t.itemsCenter, t.justifyBetween)}>
-      <div className={c(t.flex, t.flexColumn, t.itemsCenter, t.w100)}>
-        <div className={c(FontClassNames.xxLarge, t.w100)} style={{fontWeight: FontWeights.semibold}}>
-          Use VS Code Extension to work with Jobs
-        </div>
-        <div className={c(FontClassNames.mediumPlus, t.lhCopy, t.mv4, t.w100)} style={{maxWidth: '20rem'}}>
-          OpenPAI Client is a VS Code extension to connect PAI clusters, submit AI jobs, and manage files on HDFS, etc. You need to install the extension in VS code before using it.
-        </div>
-      </div>
-      <Link
-        href='https://github.com/Microsoft/pai/blob/master/contrib/pai_vscode/VSCodeExt.md'
-        target='_blank'
-        style={{fontWeight: FontWeights.semibold}}
-      >
-        Learn more
-      </Link>
-    </div>
-  </div>
-);
-
-async function login(username, password, expiration = 7 * 24 * 60 * 60) {
-  const res = await fetch(`${config.restServerUri}/api/v1/authn/basic/login`, {
-    method: 'POST',
-    body: JSON.stringify({
-      username,
-      password,
-      expiration,
-    }),
-    headers: {
-      'content-type': 'application/json',
-    },
-  });
-  if (res.ok) {
-    const data = await res.json();
-    if (data.error) {
-      throw new Error(data.message);
-    } else {
-      cookies.set('user', data.user, {expires: expiration});
-      cookies.set('token', data.token, {expires: expiration});
-      cookies.set('admin', data.admin, {expires: expiration});
-      cookies.set('hasGitHubPAT', data.hasGitHubPAT, {expires: expiration});
-    }
-  } else {
-    const data = await res.json();
-    throw new Error(data.message);
-  }
-}
-
-const Home = () => {
-=======
 const Index = () => {
->>>>>>> f7a1ad7a
   const [loginModal, setLoginModal] = useState(false);
   const [error, setError] = useState(null);
   const [lock, setLock] = useState(false);
   const onLogin = useCallback(
-    (username, password) => {
-      setLock(true);
-      void login(
-        username,
-        password
-      ).then(() => {
-        window.location.replace(loginTarget);
-      }).catch((e) => {
-        setError(e.message);
-      }).finally(() => {
-        setLock(false);
-      });
-    },
-    [],
+      (username, password) => {
+        setLock(true);
+        void login(
+            username,
+            password
+        ).then(() => {
+          window.location.replace(loginTarget);
+        }).catch((e) => {
+          setError(e.message);
+        }).finally(() => {
+          setLock(false);
+        });
+      },
+      [],
   );
 
   const showLoginModal = useCallback(
@@ -223,40 +85,40 @@
   );
 
   const dismissLoginModal = useCallback(
-    () => {
-      setLoginModal(false);
-      setError(null);
-    },
-    [],
+      () => {
+        setLoginModal(false);
+        setError(null);
+      },
+      [],
   );
 
   return (
-    <div className={c(t.minVh100, t.w100, t.flex, t.flexColumn, FontClassNames.medium)}>
-      {/* top */}
-      <div className={c(t.bgBlack, t.pv3, t.ph4, t.flex, t.justifyBetween)}>
-        <div className={c(FontClassNames.large, t.white)}>
-          Platform for AI
+      <div className={c(t.minVh100, t.w100, t.flex, t.flexColumn, FontClassNames.medium)}>
+        {/* top */}
+        <div className={c(t.bgBlack, t.pv3, t.ph4, t.flex, t.justifyBetween)}>
+          <div className={c(FontClassNames.large, t.white)}>
+            Platform for AI
+          </div>
+          <div className={c(FontClassNames.large, t.white, t.dim, t.pointer)} onClick={showLoginModal}>
+            Sign in
+          </div>
         </div>
-        <div className={c(FontClassNames.large, t.white, t.dim, t.pointer)} onClick={showLoginModal}>
-          Sign in
+        {/* content */}
+        <div className={c(t.flexAuto, t.flex, t.flexColumn, t.relative)}>
+          {/* jumbotron */}
+          <Jumbotron showLoginModal={showLoginModal} />
+          {/* bottom */}
+          <Bottom />
         </div>
+        {/* login modal */}
+        <LoginModal
+            isOpen={loginModal}
+            lock={lock}
+            error={error}
+            onDismiss={dismissLoginModal}
+            onLogin={onLogin}
+        />
       </div>
-      {/* content */}
-      <div className={c(t.flexAuto, t.flex, t.flexColumn, t.relative)}>
-        {/* jumbotron */}
-        <Jumbotron showLoginModal={showLoginModal} />
-        {/* bottom */}
-        <Bottom />
-      </div>
-      {/* login modal */}
-      <LoginModal
-        isOpen={loginModal}
-        lock={lock}
-        error={error}
-        onDismiss={dismissLoginModal}
-        onLogin={onLogin}
-      />
-    </div>
   );
 };
 
