--- conflicted
+++ resolved
@@ -1,33 +1,3 @@
-<<<<<<< HEAD
-<div class="modal fade" id="virtualClustersList" tabindex="-1" role="dialog" aria-labelledby="virtualClustersAddTitle">
-  <div class="modal-dialog">
-    <div class="modal-content">
-      <div class="modal-header">
-        <h3 class="modal-title" id="virtualClustersAddTitle">
-          Add New Shared VC
-        </h3>
-        <h5 class="modal-title">The capacity of new virtual cluster will be split from the "default" virtual cluster</h5>
-      </div>
-      <div class="modal-body">
-        <div class="modal-vc-content row">
-          <div class="form-group">
-            <input name="vcname" class="add-vc-fild form-control" placeholder="Virtual Cluster Name">
-          </div>
-          <div class="form-group">
-            <input name="capacity" class="add-vc-fild form-control" placeholder="Virtual Cluster Capacity">
-          </div>
-          <button type="button" class="btn btn-lg btn-primary btn-block" id="virtualClustersListAdd">
-            Add Shared VC
-          </button>
-        </div>
-      </div>
-      <div class="modal-footer">
-        <button type="button" class="btn btn-default" data-dismiss="modal">Close</button>
-      </div>
-    </div>
-  </div>
-</div>
-=======
 <!--  Modal component for vc add -->
   <div class="modal fade" id="virtualClustersList" tabindex="-1" role="dialog" aria-labelledby="virtualClustersAddTitle">
      <div class="modal-dialog">
@@ -57,7 +27,6 @@
        </div>
      </div>
    </div>
->>>>>>> a9bc1437
 
 <!-- Modal component for vc edit -->
 <div class="modal fade" id="virtualClustersEdit" tabindex="-1" role="dialog" aria-labelledby="virtualClustersEditTitle">
